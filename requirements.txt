--- conflicted
+++ resolved
@@ -4,9 +4,4 @@
 ucsc-bedgraphtobigwig
 pyyaml
 nose
-<<<<<<< HEAD
-pandas
-scipy
-=======
-pandas
->>>>>>> defcff65
+pandas